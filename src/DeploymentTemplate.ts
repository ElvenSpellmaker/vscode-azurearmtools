// ----------------------------------------------------------------------------
// Copyright (c) Microsoft Corporation.  All rights reserved.
// ----------------------------------------------------------------------------

// tslint:disable: max-classes-per-file // Private classes are related to DeploymentTemplate implementation

import * as assert from 'assert';
import { CodeAction, CodeActionContext, CodeActionKind, Command, Range, Selection, Uri } from "vscode";
import { AzureRMAssets, FunctionsMetadata } from "./AzureRMAssets";
import { CachedValue } from "./CachedValue";
import { templateKeys } from "./constants";
import { DeploymentDocument, ResolvableCodeLens } from "./DeploymentDocument";
import { NestedTemplateCodeLen, ParameterDefinitionCodeLens, SelectParameterFileCodeLens, ShowCurrentParameterFileCodeLens } from './deploymentTemplateCodeLenses';
import { Histogram } from "./Histogram";
import { INamedDefinition } from "./INamedDefinition";
import * as Json from "./JSON";
import * as language from "./Language";
import { DeploymentParameters } from "./parameterFiles/DeploymentParameters";
import { ReferenceList } from "./ReferenceList";
import { isArmSchema } from "./schemas";
import { TemplatePositionContext } from "./TemplatePositionContext";
import { TemplateScope } from "./TemplateScope";
import { TopLevelTemplateScope } from './templateScopes';
import * as TLE from "./TLE";
import { nonNullValue } from './util/nonNull';
import { FindReferencesVisitor } from "./visitors/FindReferencesVisitor";
import { FunctionCountVisitor } from "./visitors/FunctionCountVisitor";
import { GenericStringVisitor } from "./visitors/GenericStringVisitor";
import * as IncorrectFunctionArgumentCountVisitor from "./visitors/IncorrectFunctionArgumentCountVisitor";
import { ReferenceInVariableDefinitionsVisitor } from "./visitors/ReferenceInVariableDefinitionsVisitor";
import { UndefinedParameterAndVariableVisitor } from "./visitors/UndefinedParameterAndVariableVisitor";
import * as UndefinedVariablePropertyVisitor from "./visitors/UndefinedVariablePropertyVisitor";
import * as UnrecognizedFunctionVisitor from "./visitors/UnrecognizedFunctionVisitor";

export class DeploymentTemplate extends DeploymentDocument {
    // The top-level parameters and variables (as opposed to those in user functions and deployment resources)
    private _topLevelScope: CachedValue<TemplateScope> = new CachedValue<TemplateScope>();

    // A map from all JSON string value nodes to their cached TLE parse results
    private _jsonStringValueToTleParseResultMap: CachedValue<Map<Json.StringValue, TLE.ParseResult>> = new CachedValue<Map<Json.StringValue, TLE.ParseResult>>();

    /**
     * Create a new DeploymentTemplate object.
     *
     * @param _documentText The string text of the document.
     * @param _documentId A unique identifier for this document. Usually this will be a URI to the document.
     */
    constructor(documentText: string, documentId: Uri) {
        super(documentText, documentId);
    }

    public get topLevelScope(): TemplateScope {
        return this._topLevelScope.getOrCacheValue(() =>
            new TopLevelTemplateScope(
                this.topLevelValue,
                `Top-level template scope for ${this.documentId}`
            )
        );
    }

    public hasArmSchemaUri(): boolean {
        return isArmSchema(this.schemaUri);
    }

    public get apiProfile(): string | undefined {
        if (this.topLevelValue) {
            const apiProfileValue = Json.asStringValue(this.topLevelValue.getPropertyValue(templateKeys.apiProfile));
            if (apiProfileValue) {
                return apiProfileValue.unquotedValue;
            }
        }

        return undefined;
    }

    // CONSIDER: Should we be using scope.resources instead?
    public get resourceObjects(): Json.ArrayValue | undefined {
        if (this.topLevelValue) {
            return this.topLevelValue?.getPropertyValue(templateKeys.resources)?.asArrayValue;
        }

        return undefined;
    }

    /**
     * Parses all JSON strings in the template, assigns them a scope, and caches the results.
     * Returns a map that maps from the Json.StringValue object to the parse result (we can't cache
     * by the string value itself because those strings could have different scopes, and I don't
     * think the save in parsing of identical strings makes keying by scope and string value worth
     * the associated cost).
     */
    private get quotedStringToTleParseResultMap(): Map<Json.StringValue, TLE.ParseResult> {
        return this._jsonStringValueToTleParseResultMap.getOrCacheValue(() => {
            return StringParseAndScopeAssignmentVisitor.createParsedStringMap(this);
        });
    }

    public async getErrorsCore(_associatedParameters: DeploymentParameters | undefined): Promise<language.Issue[]> {
        // tslint:disable-next-line:typedef
        return new Promise<language.Issue[]>(async (resolve, reject) => {
            try {
                let functions: FunctionsMetadata = AzureRMAssets.getFunctionsMetadata();
                const parseErrors: language.Issue[] = [];

                // Loop through each reachable string in the template
                this.visitAllReachableStringValues(jsonStringValue => {
                    //const jsonTokenStartIndex: number = jsonQuotedStringToken.span.startIndex;
                    const jsonTokenStartIndex = jsonStringValue.span.startIndex;

                    const tleParseResult: TLE.ParseResult | undefined = this.getTLEParseResultFromJsonStringValue(jsonStringValue);
                    const expressionScope: TemplateScope = tleParseResult.scope;

                    for (const error of tleParseResult.errors) {
                        parseErrors.push(error.translate(jsonTokenStartIndex));
                    }

                    const tleExpression: TLE.Value | undefined = tleParseResult.expression;

                    // Undefined parameter/variable references
                    const tleUndefinedParameterAndVariableVisitor =
                        UndefinedParameterAndVariableVisitor.visit(
                            tleExpression,
                            tleParseResult.scope);
                    for (const error of tleUndefinedParameterAndVariableVisitor.errors) {
                        parseErrors.push(error.translate(jsonTokenStartIndex));
                    }

                    // Unrecognized function calls
                    const tleUnrecognizedFunctionVisitor = UnrecognizedFunctionVisitor.UnrecognizedFunctionVisitor.visit(expressionScope, tleExpression, functions);
                    for (const error of tleUnrecognizedFunctionVisitor.errors) {
                        parseErrors.push(error.translate(jsonTokenStartIndex));
                    }

                    // Incorrect number of function arguments
                    const tleIncorrectArgumentCountVisitor = IncorrectFunctionArgumentCountVisitor.IncorrectFunctionArgumentCountVisitor.visit(tleExpression, functions);
                    for (const error of tleIncorrectArgumentCountVisitor.errors) {
                        parseErrors.push(error.translate(jsonTokenStartIndex));
                    }

                    // Undefined variable properties
                    const tleUndefinedVariablePropertyVisitor = UndefinedVariablePropertyVisitor.UndefinedVariablePropertyVisitor.visit(tleExpression, expressionScope);
                    for (const error of tleUndefinedVariablePropertyVisitor.errors) {
                        parseErrors.push(error.translate(jsonTokenStartIndex));
                    }
                });

                // ReferenceInVariableDefinitionsVisitor
                const deploymentTemplateObject: Json.ObjectValue | undefined = Json.asObjectValue(this.jsonParseResult.value);
                if (deploymentTemplateObject) {
                    const variablesObject: Json.ObjectValue | undefined = Json.asObjectValue(deploymentTemplateObject.getPropertyValue(templateKeys.variables));
                    if (variablesObject) {
                        const referenceInVariablesFinder = new ReferenceInVariableDefinitionsVisitor(this);
                        variablesObject.accept(referenceInVariablesFinder);

                        // Can't call reference() inside variable definitions
                        for (const referenceSpan of referenceInVariablesFinder.referenceSpans) {
                            parseErrors.push(
                                new language.Issue(referenceSpan, "reference() cannot be invoked inside of a variable definition.", language.IssueKind.referenceInVar));
                        }
                    }
                }

                resolve(parseErrors);
            } catch (err) {
                reject(err);
            }
        });
    }

    public getWarnings(): language.Issue[] {
        const unusedParams = this.findUnusedParameters();
        const unusedVars = this.findUnusedVariables();
        const unusedUserFuncs = this.findUnusedUserFunctions();
        return unusedParams.concat(unusedVars).concat(unusedUserFuncs);
    }

    // CONSIDER: PERF: findUnused{Variables,Parameters,findUnusedNamespacesAndUserFunctions} are very inefficient}

    private findUnusedVariables(): language.Issue[] {
        const warnings: language.Issue[] = [];

        for (const variableDefinition of this.topLevelScope.variableDefinitions) {
            // Variables are only supported at the top level
            const variableReferences: ReferenceList = this.findReferencesToDefinition(variableDefinition);
            if (variableReferences.length === 1) {
                warnings.push(
                    new language.Issue(variableDefinition.nameValue.span, `The variable '${variableDefinition.nameValue.toString()}' is never used.`, language.IssueKind.unusedVar));
            }
        }

        return warnings;
    }

    private findUnusedParameters(): language.Issue[] {
        const warnings: language.Issue[] = [];

        // Top-level parameters
        for (const parameterDefinition of this.topLevelScope.parameterDefinitions) {
            const parameterReferences: ReferenceList =
                this.findReferencesToDefinition(parameterDefinition);
            if (parameterReferences.length === 1) {
                warnings.push(
                    new language.Issue(
                        parameterDefinition.nameValue.span,
                        `The parameter '${parameterDefinition.nameValue.toString()}' is never used.`,
                        language.IssueKind.unusedParam));
            }
        }

        // User function parameters
        for (const ns of this.topLevelScope.namespaceDefinitions) {
            for (const member of ns.members) {
                for (const parameterDefinition of member.parameterDefinitions) {
                    const parameterReferences: ReferenceList =
                        this.findReferencesToDefinition(parameterDefinition);
                    if (parameterReferences.length === 1) {
                        warnings.push(
                            new language.Issue(
                                parameterDefinition.nameValue.span,
                                `The parameter '${parameterDefinition.nameValue.toString()}' of function '${member.fullName}' is never used.`,
                                language.IssueKind.unusedUdfParam));
                    }
                }
            }
        }

        return warnings;
    }

    private findUnusedUserFunctions(): language.Issue[] {
        const warnings: language.Issue[] = [];

        // User function parameters
        for (const ns of this.topLevelScope.namespaceDefinitions) {
            for (const member of ns.members) {
                const userFuncReferences: ReferenceList =
                    this.findReferencesToDefinition(member);
                if (userFuncReferences.length === 1) {
                    warnings.push(
                        new language.Issue(
                            member.nameValue.span,
                            `The user-defined function '${member.fullName}' is never used.`,
                            language.IssueKind.unusedUdf));
                }
            }
        }

        return warnings;
    }

    /**
     * Gets info about TLE function usage, useful for telemetry
     */
    public getFunctionCounts(): Histogram {
        const functionCounts = new Histogram();

        if (this.jsonParseResult.value) {
            GenericStringVisitor.visit(
                this.jsonParseResult.value,
                (stringValue: Json.StringValue): void => {
                    const tleParseResult = this.getTLEParseResultFromJsonStringValue(stringValue);
                    let tleFunctionCountVisitor = FunctionCountVisitor.visit(tleParseResult.expression);
                    functionCounts.add(tleFunctionCountVisitor.functionCounts);
                });
        }

        return functionCounts;
    }

    /**
     * Gets info about schema usage, useful for telemetry
     */
    public getResourceUsage(): Histogram {
        const resourceCounts = new Histogram();
        // tslint:disable-next-line: strict-boolean-expressions
        const apiProfileString = `(profile=${this.apiProfile || 'none'})`.toLowerCase();

        // Collect all resources used
        const resources: Json.ArrayValue | undefined = this.topLevelValue ? Json.asArrayValue(this.topLevelValue.getPropertyValue(templateKeys.resources)) : undefined;
        if (resources) {
            traverseResources(resources, undefined);
        }

        return resourceCounts;

        function traverseResources(resourcesObject: Json.ArrayValue, parentKey: string | undefined): void {
            for (let resource of resourcesObject.elements) {
                const resourceObject = Json.asObjectValue(resource);
                if (resourceObject) {
                    const resourceType = Json.asStringValue(resourceObject.getPropertyValue(templateKeys.resourceType));
                    if (resourceType) {
                        const apiVersion = Json.asStringValue(resourceObject.getPropertyValue(templateKeys.resourceApiVersion));
                        let apiVersionString: string | undefined = apiVersion ? apiVersion.unquotedValue.trim().toLowerCase() : undefined;
                        if (!apiVersionString) {
                            apiVersionString = apiProfileString;
                        } else {
                            if (apiVersionString.startsWith('[')) {
                                apiVersionString = '[expression]';
                            }
                        }

                        let resourceTypeString = resourceType.unquotedValue.trim().toLowerCase();
                        if (resourceTypeString.startsWith('[')) {
                            resourceTypeString = "[expression]";
                        }

                        let simpleKey = `${resourceTypeString}@${apiVersionString}`;
                        const fullKey = parentKey ? `${simpleKey}[parent=${parentKey}]` : simpleKey;
                        resourceCounts.add(fullKey);

                        // Check for child resources
                        const childResources = Json.asArrayValue(resourceObject.getPropertyValue(templateKeys.resources));
                        if (childResources) {
                            traverseResources(childResources, simpleKey);
                        }
                    }
                }
            }
        }
    }

    public getMultilineStringCount(): number {
        let count = 0;
        this.visitAllReachableStringValues(jsonStringValue => {
            if (jsonStringValue.unquotedValue.indexOf("\n") >= 0) {
                ++count;
            }
        });

        return count;
    }

    public getContextFromDocumentLineAndColumnIndexes(documentLineIndex: number, documentColumnIndex: number, associatedTemplate: DeploymentParameters | undefined): TemplatePositionContext {
        return TemplatePositionContext.fromDocumentLineAndColumnIndexes(this, documentLineIndex, documentColumnIndex, associatedTemplate);
    }

    public getContextFromDocumentCharacterIndex(documentCharacterIndex: number, associatedTemplate: DeploymentParameters | undefined): TemplatePositionContext {
        return TemplatePositionContext.fromDocumentCharacterIndex(this, documentCharacterIndex, associatedTemplate);
    }

    /**
     * Get the TLE parse results from this JSON string.
     */
    public getTLEParseResultFromJsonStringValue(jsonStringValue: Json.StringValue): TLE.ParseResult {
        const result = this.quotedStringToTleParseResultMap.get(jsonStringValue);
        if (result) {
            return result;
        }

        // This string must not be in the reachable Json.Value tree due to syntax or other issues which
        //   the language server should show in our diagnostics.
        // Go ahead and parse it now, pretending it has top-level scope
        const tleParseResult = TLE.Parser.parse(jsonStringValue.quotedValue, this.topLevelScope);
        this.quotedStringToTleParseResultMap.set(jsonStringValue, tleParseResult);
        return tleParseResult;
    }

    public findReferencesToDefinition(definition: INamedDefinition): ReferenceList {
        const result: ReferenceList = new ReferenceList(definition.definitionKind);
        const functions: FunctionsMetadata = AzureRMAssets.getFunctionsMetadata();

        // Add the definition of whatever's being referenced to the list
        if (definition.nameValue) {
            result.add({ document: this, span: definition.nameValue.unquotedSpan });
        }

        // Find and add references that match the definition we're looking for
        this.visitAllReachableStringValues(jsonStringValue => {
            const tleParseResult: TLE.ParseResult | undefined = this.getTLEParseResultFromJsonStringValue(jsonStringValue);
            if (tleParseResult.expression) {
                // tslint:disable-next-line:no-non-null-assertion // Guaranteed by if
                const visitor = FindReferencesVisitor.visit(this, tleParseResult.expression, definition, functions);
                result.addAll(visitor.references.translate(jsonStringValue.span.startIndex));
            }
        });

        return result;
    }

    private visitAllReachableStringValues(onStringValue: (stringValue: Json.StringValue) => void): void {
        let value = this.topLevelValue;
        if (value) {
            GenericStringVisitor.visit(value, onStringValue);
        }
    }

    public async getCodeActions(
        associatedDocument: DeploymentDocument | undefined,
        range: Range | Selection,
        context: CodeActionContext
    ): Promise<(Command | CodeAction)[]> {
        assert(!associatedDocument || associatedDocument instanceof DeploymentParameters, "Associated document is of the wrong type");
        const actions: (Command | CodeAction)[] = [];
        let pc = this.getContextFromDocumentLineAndColumnIndexes(range.start.line, range.start.character, undefined);
        if (range.start.line === range.end.line && range.start.character !== range.end.character) {
            let jsonToken = pc.document.getJSONValueAtDocumentCharacterIndex(pc.jsonTokenStartIndex - 1, language.Contains.extended);
            if (jsonToken instanceof Json.Property) {
                let startIndex = this.getDocumentCharacterIndex(range.start.line, range.start.character);
                let endIndex = this.getDocumentCharacterIndex(range.end.line, range.end.character);
                let span: language.Span = new language.Span(startIndex, endIndex - startIndex);
                const selectedText = this.getDocumentText(span);
                if (pc.jsonValue && jsonToken.value && jsonToken.value.span === pc.jsonValue.span && selectedText && pc.jsonValue.asStringValue?.unquotedValue === selectedText) {
                    actions.push(this.createExtractCommand('Extract Parameter...', 'extractParameter'));
                    actions.push(this.createExtractCommand('Extract Variable...', 'extractVariable'));
                }
            }
        }
        return actions;
    }

    public getTextAtTleValue(tleValue: TLE.Value, parentStringToken: Json.Token): string {
        assert.equal(parentStringToken.type, Json.TokenType.QuotedString);
        const spanOfValueInsideString = tleValue.getSpan();
        return this.getDocumentText(spanOfValueInsideString, parentStringToken.span.startIndex);
    }

<<<<<<< HEAD
    private createExtractCommand(title: string, command: string): CodeAction {
        const action = new CodeAction(title, CodeActionKind.RefactorExtract);
        action.command = { command: `azurerm-vscode-tools.${command}`, title: '' };
        return action;
    }
}
=======
    public getCodeLenses(hasAssociatedParameters: boolean): ResolvableCodeLens[] {
        return this.getParameterCodeLenses(hasAssociatedParameters)
            .concat(this.getNestedTemplateCodeLenses());
    }

    private getParameterCodeLenses(hasAssociatedParameters: boolean): ResolvableCodeLens[] {
        const lenses: ResolvableCodeLens[] = [];

        // Code lens for the "parameters" section itself - indicates currently-selected parameter file and allows
        // user to chnage it
        const parametersCodeLensSpan = this.topLevelValue?.getProperty(templateKeys.parameters)?.span
            ?? new language.Span(0, 0);
        if (hasAssociatedParameters) {
            lenses.push(new ShowCurrentParameterFileCodeLens(this, parametersCodeLensSpan));
        }
        lenses.push(new SelectParameterFileCodeLens(this, parametersCodeLensSpan));

        if (hasAssociatedParameters) {
            // Code lens for each parameter definition
            lenses.push(...this.topLevelScope.parameterDefinitions.map(pd => new ParameterDefinitionCodeLens(this, pd)));
        }

        return lenses;
    }

    private getNestedTemplateCodeLenses(): ResolvableCodeLens[] {
        const lenses: ResolvableCodeLens[] = [];
        const allScopes = this.findAllScopes();
        for (let scope of allScopes) {
            if (scope.rootObject) {
                const lens = NestedTemplateCodeLen.create(this, scope.rootObject.span, scope.scopeKind);
                if (lens) {
                    lenses.push(lens);
                }
            }
        }

        return lenses;
    }

    public findAllScopes(): TemplateScope[] {
        const allScopes: TemplateScope[] = [];
        traverse(this.topLevelScope);
        return allScopes;

        function traverse(scope: TemplateScope | undefined): void {
            for (let childScope of scope?.childScopes ?? []) {
                if (allScopes.indexOf(childScope) < 0) {
                    allScopes.push(childScope);
                }

                traverse(childScope);
            }
        }
    }
}

//#region StringParseAndScopeAssignmentVisitor

class StringParseAndScopeAssignmentVisitor extends Json.Visitor {
    private readonly _jsonStringValueToTleParseResultMap: Map<Json.StringValue, TLE.ParseResult> = new Map<Json.StringValue, TLE.ParseResult>();
    private readonly _scopeStack: TemplateScope[] = [];
    private _currentScope: TemplateScope;
    private readonly _allScopesInTemplate: TemplateScope[];

    public constructor(private readonly _dt: DeploymentTemplate) {
        super();
        this._currentScope = _dt.topLevelScope;
        this._allScopesInTemplate = _dt.findAllScopes();
    }

    public static createParsedStringMap(dt: DeploymentTemplate): Map<Json.StringValue, TLE.ParseResult> {
        const visitor = new StringParseAndScopeAssignmentVisitor(dt);
        return visitor.createMap();
    }

    private createMap(): Map<Json.StringValue, TLE.ParseResult> {
        this._dt.topLevelValue?.accept(this);
        return this._jsonStringValueToTleParseResultMap;
    }

    public visitStringValue(jsonStringValue: Json.StringValue): void {
        assert(!this._jsonStringValueToTleParseResultMap.has(jsonStringValue), "Already parsed this string");
        // Parse the string as a possible TLE expression and cache
        let tleParseResult: TLE.ParseResult = TLE.Parser.parse(jsonStringValue.quotedValue, this._currentScope);
        this._jsonStringValueToTleParseResultMap.set(jsonStringValue, tleParseResult);
    }

    public visitObjectValue(jsonObjectValue: Json.ObjectValue): void {
        const currentScope = this._currentScope;
        const newScope = this._allScopesInTemplate.find(scope => scope.rootObject === jsonObjectValue);
        if (newScope) {
            this._scopeStack.push(this._currentScope);
            this._currentScope = newScope;
        }

        super.visitObjectValue(jsonObjectValue);

        if (newScope) {
            assert(this._currentScope === newScope);
            this._currentScope = nonNullValue(this._scopeStack.pop(), "Scopes stack should not be empty");
            assert(this._currentScope === currentScope);
        }
    }
}

//#endregion
>>>>>>> 9ec54a8f
<|MERGE_RESOLUTION|>--- conflicted
+++ resolved
@@ -414,14 +414,6 @@
         return this.getDocumentText(spanOfValueInsideString, parentStringToken.span.startIndex);
     }
 
-<<<<<<< HEAD
-    private createExtractCommand(title: string, command: string): CodeAction {
-        const action = new CodeAction(title, CodeActionKind.RefactorExtract);
-        action.command = { command: `azurerm-vscode-tools.${command}`, title: '' };
-        return action;
-    }
-}
-=======
     public getCodeLenses(hasAssociatedParameters: boolean): ResolvableCodeLens[] {
         return this.getParameterCodeLenses(hasAssociatedParameters)
             .concat(this.getNestedTemplateCodeLenses());
@@ -445,6 +437,12 @@
         }
 
         return lenses;
+	}
+
+    private createExtractCommand(title: string, command: string): CodeAction {
+        const action = new CodeAction(title, CodeActionKind.RefactorExtract);
+        action.command = { command: `azurerm-vscode-tools.${command}`, title: '' };
+        return action;
     }
 
     private getNestedTemplateCodeLenses(): ResolvableCodeLens[] {
@@ -528,5 +526,4 @@
     }
 }
 
-//#endregion
->>>>>>> 9ec54a8f
+//#endregion